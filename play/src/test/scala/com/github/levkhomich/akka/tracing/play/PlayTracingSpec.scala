/**
 * Copyright 2014 the Akka Tracing contributors. See AUTHORS for more details.
 *
 * Licensed under the Apache License, Version 2.0 (the "License");
 * you may not use this file except in compliance with the License.
 * You may obtain a copy of the License at
 *
 * http://www.apache.org/licenses/LICENSE-2.0
 *
 * Unless required by applicable law or agreed to in writing, software
 * distributed under the License is distributed on an "AS IS" BASIS,
 * WITHOUT WARRANTIES OR CONDITIONS OF ANY KIND, either express or implied.
 * See the License for the specific language governing permissions and
 * limitations under the License.
 */

package com.github.levkhomich.akka.tracing.play

import scala.concurrent.{ Await, Future }
import scala.util.Random
import scala.collection.immutable.Set
import play.api.{ GlobalSettings, Play }
import play.api.http.Writeable
import play.api.libs.iteratee.Enumerator
import play.api.mvc._
import play.api.test._
import org.specs2.matcher._

import com.github.levkhomich.akka.tracing._
import com.github.levkhomich.akka.tracing.http.TracingHeaders
import scala.collection.JavaConversions._

class PlayTracingSpec extends PlaySpecification with TracingTestCommons with MockCollector with Results with ResultMatchers {

  sequential

  val TestPath = "/request"
  val TestErrorPath = "/error"
  val npe = new NullPointerException
  implicit def trace: TracingExtensionImpl = TracingExtension(_root_.play.libs.Akka.system)

  val configuration = Map(
    TracingExtension.AkkaTracingPort -> collectorPort
  )
  val routes: PartialFunction[(String, String), Handler] = {
    case ("GET", TestPath) =>
      Action {
        Ok("response") as "text/plain"
      }
    case ("GET", TestErrorPath) =>
      Action {
        throw npe
        Ok("response") as "text/plain"
      }
  }

  def fakeApplication: FakeApplication = FakeApplication(
    withRoutes = routes,
    withGlobal = Some(new GlobalSettings with TracingSettings),
    additionalConfiguration = configuration
  )

  def overriddenApplication(overriddenServiceName: String = "test", queryParams: Set[String] = Set.empty, headerKeys: Set[String] = Set.empty) = FakeApplication(
    withRoutes = routes,
    withGlobal = Some(new GlobalSettings with TracingSettings {
      override lazy val serviceName = overriddenServiceName
      override lazy val includedQueryParams = queryParams
      override lazy val includedHeaders = headerKeys
    }),
    additionalConfiguration = configuration
  )

  "Play tracing" should {
    "sample requests" in new WithApplication(fakeApplication) {
      val result = route(FakeRequest("GET", TestPath)).map(Await.result(_, defaultAwaitTimeout.duration))
      val span = receiveSpan()
      success
    }

    "use play application name as the default end point name" in new WithApplication(fakeApplication) {
      val result = route(FakeRequest("GET", TestPath)).map(Await.result(_, defaultAwaitTimeout.duration))
      val span = receiveSpan()
      span.annotations.map(_.get_host().get_service_name()) must beEqualTo(_root_.play.libs.Akka.system.name).forall
    }

    "enable overriding the service name for the end point name" in new WithApplication(overriddenApplication(overriddenServiceName = "test service")) {
      val result = route(FakeRequest("GET", TestPath)).map(Await.result(_, defaultAwaitTimeout.duration))
      val span = receiveSpan()
      span.annotations.map(_.get_host().get_service_name()) must beEqualTo("test service").forall
    }

    "not allow to use RequestHeaders as child of other request" in new WithApplication(fakeApplication) {
      val parent = new TracingSupport {}
      val request = FakeRequest("GET", TestPath)
      new PlayControllerTracing {
        request.asChildOf(parent)
      } must throwA[IllegalStateException]
    }

    "annotate sampled requests (general)" in new WithApplication(fakeApplication) {
      val result = route(FakeRequest("GET", TestPath)).map(Await.result(_, defaultAwaitTimeout.duration))
      val span = receiveSpan()
      checkBinaryAnnotation(span, "request.path", TestPath)
      checkBinaryAnnotation(span, "request.method", "GET")
      checkBinaryAnnotation(span, "request.secure", false)
      checkBinaryAnnotation(span, "request.proto", "HTTP/1.1")
    }

<<<<<<< HEAD
    "only include specific query values from annotations when configured" in new WithApplication(overriddenApplication(queryParams = Set("includedParam"))) {
      val result = route(FakeRequest("GET", TestPath + "?key=value&includedParam=value",
        FakeHeaders(Seq("Content-Type" -> Seq("text/plain"))), AnyContentAsEmpty
      )).map(Await.result(_, defaultAwaitTimeout.duration))
=======
    "annotate sampled requests (query params, headers)" in new WithApplication(fakeApplication) {
      val result = route(FakeRequest("GET", TestPath + "?key=value",
        FakeHeaders(Seq("Content-Type" -> Seq("text/plain"))), AnyContentAsEmpty)).map(Await.result(_, defaultAwaitTimeout.duration))
      val span = receiveSpan()
      checkBinaryAnnotation(span, "request.headers.Content-Type", "text/plain")
      checkBinaryAnnotation(span, "request.query.key", "value")
    }

    "exclude specific query values from annotations when configured" in new WithApplication(overriddenApplication(queryParams = Set("excludedParam"))) {
      val result = route(FakeRequest("GET", TestPath + "?key=value&excludedParam=value",
        FakeHeaders(Seq("Content-Type" -> Seq("text/plain"))), AnyContentAsEmpty)).map(Await.result(_, defaultAwaitTimeout.duration))
>>>>>>> fb4a6a18
      val span = receiveSpan()
      checkBinaryAnnotation(span, "request.query.includedParam", "value")
      checkAbsentBinaryAnnotation(span, "request.query.key")
    }

    "only include specific header fields from annotations when configured" in new WithApplication(overriddenApplication(headerKeys = Set("Included"))) {
      val result = route(FakeRequest("GET", TestPath,
        FakeHeaders(Seq(
          "Content-Type" -> Seq("text/plain"),
          "Other" -> Seq("test"),
          "Included" -> Seq("value")
        )), AnyContentAsEmpty)).map(Await.result(_, defaultAwaitTimeout.duration))
      val span = receiveSpan()
      checkBinaryAnnotation(span, "request.headers.Included", "value")
      checkAbsentBinaryAnnotation(span, "request.headers.Other")
    }

    "propagate tracing headers" in new WithApplication(fakeApplication) {
      val spanId = Random.nextLong
      val parentId = Random.nextLong

      val result = route(FakeRequest("GET", TestPath + "?key=value",
        FakeHeaders(Seq(
          TracingHeaders.TraceId -> Seq(SpanMetadata.idToString(spanId)),
          TracingHeaders.ParentSpanId -> Seq(SpanMetadata.idToString(parentId))
        )), AnyContentAsEmpty)).map(Await.result(_, defaultAwaitTimeout.duration))

      val span = receiveSpan()
      checkBinaryAnnotation(span, "request.headers." + TracingHeaders.TraceId, SpanMetadata.idToString(spanId))
      checkBinaryAnnotation(span, "request.headers." + TracingHeaders.ParentSpanId, SpanMetadata.idToString(parentId))
    }

    "record server errors to traces" in new WithApplication(fakeApplication) {
      val result = route(FakeRequest("GET", TestErrorPath)).map(Await.result(_, defaultAwaitTimeout.duration))
      val span = receiveSpan()
      checkAnnotation(span, TracingExtension.getStackTrace(npe))
    }

  }

  step {
    collector.stop()
  }

  // it seems that play-test doesn't call global.onRequestCompletion and global.onError
  override def call[T](action: EssentialAction, rh: RequestHeader, body: T)(implicit w: Writeable[T]): Future[Result] = {
    val rhWithCt = w.contentType.map(ct => rh.copy(
      headers = FakeHeaders((rh.headers.toMap + ("Content-Type" -> Seq(ct))).toSeq)
    )).getOrElse(rh)
    val requestBody = Enumerator(body) &> w.toEnumeratee
    val result = requestBody |>>> action(rhWithCt).recover {
      case e =>
        Play.current.global.onError(rh, e)
        InternalServerError
    }
    result.onComplete {
      case _ =>
        Play.current.global.onRequestCompletion(rh)
    }
    result
  }

}<|MERGE_RESOLUTION|>--- conflicted
+++ resolved
@@ -106,24 +106,10 @@
       checkBinaryAnnotation(span, "request.proto", "HTTP/1.1")
     }
 
-<<<<<<< HEAD
     "only include specific query values from annotations when configured" in new WithApplication(overriddenApplication(queryParams = Set("includedParam"))) {
       val result = route(FakeRequest("GET", TestPath + "?key=value&includedParam=value",
         FakeHeaders(Seq("Content-Type" -> Seq("text/plain"))), AnyContentAsEmpty
       )).map(Await.result(_, defaultAwaitTimeout.duration))
-=======
-    "annotate sampled requests (query params, headers)" in new WithApplication(fakeApplication) {
-      val result = route(FakeRequest("GET", TestPath + "?key=value",
-        FakeHeaders(Seq("Content-Type" -> Seq("text/plain"))), AnyContentAsEmpty)).map(Await.result(_, defaultAwaitTimeout.duration))
-      val span = receiveSpan()
-      checkBinaryAnnotation(span, "request.headers.Content-Type", "text/plain")
-      checkBinaryAnnotation(span, "request.query.key", "value")
-    }
-
-    "exclude specific query values from annotations when configured" in new WithApplication(overriddenApplication(queryParams = Set("excludedParam"))) {
-      val result = route(FakeRequest("GET", TestPath + "?key=value&excludedParam=value",
-        FakeHeaders(Seq("Content-Type" -> Seq("text/plain"))), AnyContentAsEmpty)).map(Await.result(_, defaultAwaitTimeout.duration))
->>>>>>> fb4a6a18
       val span = receiveSpan()
       checkBinaryAnnotation(span, "request.query.includedParam", "value")
       checkAbsentBinaryAnnotation(span, "request.query.key")
